import sys, os, psutil, time
from uuid import uuid4

sys.path.append(os.getcwd())
import numpy as np
import pandas as pd

import gym
from cpr_gym import protocols
import stable_baselines3
from stable_baselines3 import A2C, PPO, DQN
from stable_baselines3.ppo.policies import MlpPolicy
from stable_baselines3.common.vec_env import DummyVecEnv, SubprocVecEnv, VecMonitor
from stable_baselines3.common.vec_env.base_vec_env import (
    VecEnv,
    VecEnvWrapper,
    VecEnvStepReturn,
)
from tqdm import tqdm
import torch
from rl.wrappers.exploration_reward_wrapper import ExplorationRewardWrapper
from rl.wrappers.excess_reward_wrapper import (
    RelativeRewardWrapper,
    SparseDaaRewardWrapper,
    SparseRelativeRewardWrapper,
    WastedBlocksRewardWrapper,
    AbsoluteRewardWrapper,
)
from rl.wrappers import ReleaseOnDoneWrapper
from rl.wrappers.honest_policy_wrapper import HonestPolicyWrapper

from rl.wrappers.decreasing_alpha_wrapper import AlphaScheduleWrapper
from rl.wrappers.illegal_move_wrapper import IllegalMoveWrapper

from stable_baselines3.common.callbacks import (
    BaseCallback,
    CheckpointCallback,
    EvalCallback,
    EventCallback,
    CallbackList,
)
from stable_baselines3.common.results_plotter import load_results, ts2xy, plot_results
from stable_baselines3.common.monitor import Monitor

import wandb
from wandb.sdk.lib import telemetry as wb_telemetry
from wandb.integration.sb3 import WandbCallback


def lr_schedule(remaining):
    return config["STARTING_LR"] * remaining + config["ENDING_LR"] * (1 - remaining)


def clip_schedule(remaining):
    return 0.1


def env_fn(alpha, target, config):
    if config["PROTOCOL"] == "nakamoto":
        proto = protocols.nakamoto()
    elif config["PROTOCOL"] == "bk_ll":
        proto = protocols.bk_ll(k=config["K"])
    elif config["PROTOCOL"] == "bk_ll":
        pass
    elif config["PROTOCOL"] == "tailstorm":
        proto = (protocols.tailstorm(k=config["K"], reward="discount"),)

    if config["USE_DAA"]:
        max_steps = config["STEPS_PER_ROLLOUT"] * 1000
        max_time = config["STEPS_PER_ROLLOUT"]
    else:
        max_steps = config["STEPS_PER_ROLLOUT"]
        max_time = config["STEPS_PER_ROLLOUT"] * 1000
    return gym.make(
        "cpr_gym:auto-v0",
        proto=proto,
        #  alpha=alpha,
        max_steps=max_steps,
        max_time=max_time,
        gamma=config["GAMMA"],
        defenders=config["DEFENDERS"],
        alpha_min=0.33,
        alpha_max=0.475,
        #  activation_delay=target,
    )


config = dict(
    PROTOCOL="tailstorm",
    K=10,
    ALGO="PPO",
<<<<<<< HEAD
    TOTAL_TIMESTEPS=10e8,
    STEPS_PER_ROLLOUT=200,
=======
    TOTAL_TIMESTEPS=1e7,
    STEPS_PER_ROLLOUT=2016,
>>>>>>> e2ed5c69
    STARTING_LR=10e-5,
    ENDING_LR=10e-6,
    BATCH_SIZE=2048,
    ALPHA_SCHEDULE_CUTOFF=0,
    LAYER_SIZE=100,
    N_LAYERS=2,
    N_STEPS_MULTIPLE=10,
    HONEST_STEPS_FRACTION=0.1,
    STARTING_EPS=0.99,
    ENDING_EPS=0.01,
    ALPHA_SCHEDULE=[
        0.15,
        0.25,
        1 / 3.0,
        0.35,
        0.375,
        0.4,
        0.425,
        0.45,
        0.475,
    ],
    USE_DAA=True,
    DAA_METHOD="sparse",
    GAMMA=0,
    DEFENDERS=1,
    ACTIVATION_DELAY=1,
    N_ENVS=16,
)


class LogDaaBufferCallback(BaseCallback):
    def __init__(self, prefix="daa_buffer"):
        super().__init__()
        self.prefix = prefix

    def _on_step(self):
        data = pd.concat(self.training_env.get_attr("buf"))
        data["reward_per_alpha"] = data.reward
        data["reward"] = data.reward * data.alpha
        table = wandb.Table(
            data=data,
            columns=[
                "alpha",
                "activation_delay",
                "observed_block_interval",
                "reward_per_alpha",
                "reward",
            ],
        )
        rb = {
            f"{self.prefix}/reward": wandb.plot.line(table, "alpha", "reward"),
            f"{self.prefix}/reward_per_alpha": wandb.plot.line(
                table, "alpha", "reward_per_alpha"
            ),
            f"{self.prefix}/activation_delay": wandb.plot.line(
                table, "alpha", "activation_delay"
            ),
            f"{self.prefix}/observed_block_interval": wandb.plot.line(
                table, "alpha", "observed_block_interval"
            ),
        }
        # log
        wandb.log(rb)
        return True


class VecWandbLogger(VecEnvWrapper):
    def __init__(
        self,
        venv: VecEnv,
        every: int = 10000,
    ):
        self.every = every
        self.epoch_episodes = 0
        self.epoch_vec_steps = 0
        self.total_episodes = 0
        self.total_vec_steps = 0
        self.last_epoch = time.time()
        super().__init__(venv=venv)

    def reset(self) -> np.ndarray:
        obs = self.venv.reset()
        return obs

    def step_async(self, actions: np.ndarray) -> None:
        self.venv.step_async(actions)

    def step_wait(
        self,
    ) -> VecEnvStepReturn:
        obs, reward, done, info = self.venv.step_wait()
        # count a few things
        self.epoch_vec_steps += 1
        for b in done:
            if b:
                self.epoch_episodes += 1
<<<<<<< HEAD
        # regular logging
        if self.epoch_vec_steps >= self.every:
            # performance
            n_envs = config["N_ENVS"]
            now = time.time()
            seconds = now - self.last_epoch
            performance = {
                "performance/steps_per_second": self.epoch_vec_steps * n_envs / seconds,
                "performance/epochs_per_second": self.epoch_episodes / seconds,
            }
            # reset counters
            self.total_vec_steps += self.epoch_vec_steps
            self.total_episodes += self.epoch_episodes
            self.epoch_vec_steps = 0
            self.epoch_episodes = 0
            self.last_epoch = now
            # progress
            progress = {
                "progress/steps": self.total_vec_steps * n_envs,
                "progress/episodes": self.total_episodes,
            }
            # daa difficulties
            # try:
            #     d = [x["difficulties"] for x in info]
            #     d = {
            #         f"difficulty/α={a:.2f}": np.mean([x[a] for x in d])
            #         for a in d[0].keys()
            #     }
            # except:
            #     d = {"difficulty": None}
            # mean rewards
            r = {}
            for i in self.venv.get_attr("rolling_reward"):
                for alpha, value in i.items():
                    if alpha in r.keys():
                        r[alpha].extend(value)
                    else:
                        r[alpha] = value
            ds = {}
            for i in self.venv.get_attr("difficulties"):
                for alpha, value in i.items():
                    if alpha in ds.keys():
                        ds[alpha].append(value)
                    else:
                        ds[alpha] = [value]
            r = {f"reward/α={a:.2f}": np.mean(l) for a, l in r.items()}
            ds = {f"difficulty/α={a:.2f}": np.mean(l) for a, l in ds.items()}
            # log
            wandb.log(progress | performance | r | ds)
=======
        # wip logging
        for i in range(0, len(done)):
            if done[i]:
                l = {"episode/i": self.total_episodes + self.epoch_episodes}
                for k in [
                    "alpha",
                    "activation_delay",
                    "episode_reward",
                    "observed_runtime",
                    "observed_block_interval",
                    "daa_error",
                    "daa_extra_reward",
                    "daa_input_episodes",
                ]:
                    l[f"episode/{k}"] = info[i][k]
                wandb.log(l)
>>>>>>> e2ed5c69
        return obs, reward, done, info


class OnRolloutStart(EventCallback):
    def __init__(self, callback: BaseCallback):
        super(OnRolloutStart, self).__init__(callback)

    def _on_rollout_start(self):
        return self._on_event()


class OnRolloutEnd(EventCallback):
    def __init__(self, callback: BaseCallback):
        super(OnRolloutEnd, self).__init__(callback)

    def _on_rollout_end(self):
        return self._on_event()


if __name__ == "__main__":
    wandb.init(project="dqn", entity="tailstorm", config=config)
    # config = wandb.config

    log_dir = f"saved_models/{wandb.run.id}"
    # log_dir = f"saved_models/test"

    os.makedirs(log_dir, exist_ok=True)

    def vec_env_fn():
        env = env_fn(0, 1, config)
<<<<<<< HEAD
        env = AlphaScheduleWrapper(env, env_fn, config)
        env = ReleaseOnDoneWrapper(env)
        if config["USE_DAA"]:
            if config["DAA_METHOD"] == "sparse":
                env = SparseDaaRewardWrapper(env)
            else:
                env = AbsoluteRewardWrapper(env)
        else:
            env = WastedBlocksRewardWrapper(env)
=======
        # env = AlphaScheduleWrapper(env, env_fn, config)
        # if config["USE_DAA"]:
        #     env = AbsoluteRewardWrapper(env)
        # else:
        #     env = WastedBlocksRewardWrapper(env)
>>>>>>> e2ed5c69
        return env

    if config["N_ENVS"] > 1:
        env = SubprocVecEnv([vec_env_fn] * config["N_ENVS"])
    else:
        env = DummyVecEnv([vec_env_fn])
    env = VecMonitor(env)
<<<<<<< HEAD
    env = VecWandbLogger(env)
    print(env.action_space)
    print(env.observation_space)
=======

    checkpoint_callback = CheckpointCallback(
        save_freq=1,
        save_path=log_dir,
    )

    eval_callback = EvalCallback(
        env,  # use training env for evaluation
        best_model_save_path=log_dir,
        log_path=log_dir,
        eval_freq=1,
        n_eval_episodes=128
        * config["N_ENVS"],  # flush daa ring buffers with deterministic actions
        deterministic=True,
        render=False,
    )

    rollout_start = OnRolloutStart(
        CallbackList(
            [
                eval_callback,
                LogDaaBufferCallback("daa_buffer_eval"),
                checkpoint_callback,
            ]
        )
    )
    rollout_end = OnRolloutEnd(LogDaaBufferCallback("daa_buffer_rollout"))
    wandb_callback = WandbCallback(gradient_save_freq=10000)

    callback = CallbackList([wandb_callback, rollout_start, rollout_end])

    #  env = VecWandbLogger(env)

>>>>>>> e2ed5c69
    if config["ALGO"] == "PPO":
        policy_kwargs = dict(
            activation_fn=torch.nn.ReLU,
            net_arch=[
                dict(
                    pi=[config["LAYER_SIZE"]] * config["N_LAYERS"],
                    vf=[config["LAYER_SIZE"]] * config["N_LAYERS"],
                )
            ],
        )
        model = PPO(
            "MlpPolicy",
            env,
            verbose=1,
            batch_size=config["BATCH_SIZE"],
            n_steps=config["BATCH_SIZE"] * config["N_STEPS_MULTIPLE"],
            clip_range=0.1,
            # ent_coef=0.01,
            learning_rate=lr_schedule,
            # clip_range=clip_schedule,
            policy_kwargs=policy_kwargs,
            gamma=0.999,
        )
    elif config["ALGO"] == "DQN":
        policy_kwargs = dict(
            activation_fn=torch.nn.ReLU,
            net_arch=[config["LAYER_SIZE"]] * config["N_LAYERS"],
        )
        model = DQN(
            "MlpPolicy",
            env,
            verbose=1,
            batch_size=config["BATCH_SIZE"],
            # clip_range=0.1,
            # ent_coef=0.01,
            learning_rate=lr_schedule,
            # clip_range=clip_schedule,
            policy_kwargs=policy_kwargs,
            exploration_initial_eps=config["STARTING_EPS"],
            exploration_final_eps=config["ENDING_EPS"],
        )

    model.learn(
        total_timesteps=config["TOTAL_TIMESTEPS"],
        callback=callback,
    )
    model.save(os.path.join(log_dir, f"{config['ALGO']}_{config['PROTOCOL']}"))<|MERGE_RESOLUTION|>--- conflicted
+++ resolved
@@ -89,13 +89,8 @@
     PROTOCOL="tailstorm",
     K=10,
     ALGO="PPO",
-<<<<<<< HEAD
     TOTAL_TIMESTEPS=10e8,
     STEPS_PER_ROLLOUT=200,
-=======
-    TOTAL_TIMESTEPS=1e7,
-    STEPS_PER_ROLLOUT=2016,
->>>>>>> e2ed5c69
     STARTING_LR=10e-5,
     ENDING_LR=10e-6,
     BATCH_SIZE=2048,
@@ -192,7 +187,6 @@
         for b in done:
             if b:
                 self.epoch_episodes += 1
-<<<<<<< HEAD
         # regular logging
         if self.epoch_vec_steps >= self.every:
             # performance
@@ -242,24 +236,6 @@
             ds = {f"difficulty/α={a:.2f}": np.mean(l) for a, l in ds.items()}
             # log
             wandb.log(progress | performance | r | ds)
-=======
-        # wip logging
-        for i in range(0, len(done)):
-            if done[i]:
-                l = {"episode/i": self.total_episodes + self.epoch_episodes}
-                for k in [
-                    "alpha",
-                    "activation_delay",
-                    "episode_reward",
-                    "observed_runtime",
-                    "observed_block_interval",
-                    "daa_error",
-                    "daa_extra_reward",
-                    "daa_input_episodes",
-                ]:
-                    l[f"episode/{k}"] = info[i][k]
-                wandb.log(l)
->>>>>>> e2ed5c69
         return obs, reward, done, info
 
 
@@ -290,7 +266,6 @@
 
     def vec_env_fn():
         env = env_fn(0, 1, config)
-<<<<<<< HEAD
         env = AlphaScheduleWrapper(env, env_fn, config)
         env = ReleaseOnDoneWrapper(env)
         if config["USE_DAA"]:
@@ -300,13 +275,6 @@
                 env = AbsoluteRewardWrapper(env)
         else:
             env = WastedBlocksRewardWrapper(env)
-=======
-        # env = AlphaScheduleWrapper(env, env_fn, config)
-        # if config["USE_DAA"]:
-        #     env = AbsoluteRewardWrapper(env)
-        # else:
-        #     env = WastedBlocksRewardWrapper(env)
->>>>>>> e2ed5c69
         return env
 
     if config["N_ENVS"] > 1:
@@ -314,45 +282,9 @@
     else:
         env = DummyVecEnv([vec_env_fn])
     env = VecMonitor(env)
-<<<<<<< HEAD
     env = VecWandbLogger(env)
     print(env.action_space)
     print(env.observation_space)
-=======
-
-    checkpoint_callback = CheckpointCallback(
-        save_freq=1,
-        save_path=log_dir,
-    )
-
-    eval_callback = EvalCallback(
-        env,  # use training env for evaluation
-        best_model_save_path=log_dir,
-        log_path=log_dir,
-        eval_freq=1,
-        n_eval_episodes=128
-        * config["N_ENVS"],  # flush daa ring buffers with deterministic actions
-        deterministic=True,
-        render=False,
-    )
-
-    rollout_start = OnRolloutStart(
-        CallbackList(
-            [
-                eval_callback,
-                LogDaaBufferCallback("daa_buffer_eval"),
-                checkpoint_callback,
-            ]
-        )
-    )
-    rollout_end = OnRolloutEnd(LogDaaBufferCallback("daa_buffer_rollout"))
-    wandb_callback = WandbCallback(gradient_save_freq=10000)
-
-    callback = CallbackList([wandb_callback, rollout_start, rollout_end])
-
-    #  env = VecWandbLogger(env)
-
->>>>>>> e2ed5c69
     if config["ALGO"] == "PPO":
         policy_kwargs = dict(
             activation_fn=torch.nn.ReLU,
