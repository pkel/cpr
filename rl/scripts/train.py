import sys, os, psutil, time
from uuid import uuid4

sys.path.append(os.getcwd())
import numpy as np

import gym
from cpr_gym import protocols
import stable_baselines3
from stable_baselines3 import A2C, PPO, DQN
from stable_baselines3.ppo.policies import MlpPolicy
from stable_baselines3.common.vec_env import DummyVecEnv, SubprocVecEnv, VecMonitor
from stable_baselines3.common.vec_env.base_vec_env import (
    VecEnv,
    VecEnvWrapper,
    VecEnvStepReturn,
)
from tqdm import tqdm
import torch
from rl.wrappers.exploration_reward_wrapper import ExplorationRewardWrapper
from rl.wrappers.excess_reward_wrapper import (
    RelativeRewardWrapper,
    SparseDaaRewardWrapper,
    SparseRelativeRewardWrapper,
    WastedBlocksRewardWrapper,
    AbsoluteRewardWrapper,
)
from rl.wrappers import ReleaseOnDoneWrapper
from rl.wrappers.honest_policy_wrapper import HonestPolicyWrapper

from rl.wrappers.decreasing_alpha_wrapper import AlphaScheduleWrapper
from rl.wrappers.illegal_move_wrapper import IllegalMoveWrapper

from stable_baselines3.common.callbacks import BaseCallback
from stable_baselines3.common.results_plotter import load_results, ts2xy, plot_results
from stable_baselines3.common.monitor import Monitor

import wandb
from wandb.sdk.lib import telemetry as wb_telemetry
from wandb.integration.sb3 import WandbCallback


def lr_schedule(remaining):
    return config["STARTING_LR"] * remaining + config["ENDING_LR"] * (1 - remaining)


def clip_schedule(remaining):
    return 0.1


def env_fn(alpha, target, config):
    if config["PROTOCOL"] == "nakamoto":
        proto = protocols.nakamoto()
    elif config["PROTOCOL"] == "bk_ll":
        proto = protocols.bk_ll(k=config["K"])
    elif config["PROTOCOL"] == "bk_ll":
        pass
    elif config["PROTOCOL"] == "tailstorm":
        proto = protocols.tailstorm(k=config["K"], reward="discount")

    if config["USE_DAA"]:
        max_steps = config["STEPS_PER_ROLLOUT"] * 1000
        max_time = config["STEPS_PER_ROLLOUT"]
    else:
        max_steps = config["STEPS_PER_ROLLOUT"]
        max_time = config["STEPS_PER_ROLLOUT"] * 1000
    return gym.make(
        "cpr_gym:core-v0",
        proto=proto,
        alpha=alpha,
        max_steps=max_steps,
        max_time=max_time,
        gamma=config["GAMMA"],
        defenders=config["DEFENDERS"],
        activation_delay=target,
    )


config = dict(
    PROTOCOL="tailstorm",
    K=10,
    ALGO="PPO",
    TOTAL_TIMESTEPS=10e8,
    STEPS_PER_ROLLOUT=200,
    STARTING_LR=10e-5,
    ENDING_LR=10e-6,
    BATCH_SIZE=2048,
    ALPHA_SCHEDULE_CUTOFF=0,
    LAYER_SIZE=100,
    N_LAYERS=2,
    N_STEPS_MULTIPLE=10,
    HONEST_STEPS_FRACTION=0.1,
    STARTING_EPS=0.99,
    ENDING_EPS=0.01,
    ALPHA_SCHEDULE=[
        0.15,
        0.25,
        1 / 3.0,
        0.35,
        0.375,
        0.4,
        0.425,
        0.45,
        0.475,
    ],
    USE_DAA=True,
    DAA_METHOD="sparse",
    GAMMA=0,
    DEFENDERS=1,
    ACTIVATION_DELAY=1,
    N_ENVS=16,
)


<<<<<<< HEAD
=======
class WandbKVWriter(stable_baselines3.common.logger.KVWriter):
    def write(self, key_values, key_excluded, step=0):
        wandb.log(data=key_values, step=step)
        return

    def close(self):
        return


class LogDaaBufferCallback(BaseCallback):
    def __init__(self, prefix="daa_buffer"):
        super().__init__()
        self.prefix = prefix

    def _on_step(self):
        data = pd.concat(self.training_env.get_attr("buf"))
        data["reward_per_alpha"] = data.reward
        data["reward"] = data.reward * data.alpha
        table = wandb.Table(
            data=data,
            columns=[
                "alpha",
                "activation_delay",
                "observed_block_interval",
                "reward_per_alpha",
                "reward",
            ],
        )
        rb = {
            f"{self.prefix}/reward": wandb.plot.line(table, "alpha", "reward"),
            f"{self.prefix}/reward_per_alpha": wandb.plot.line(
                table, "alpha", "reward_per_alpha"
            ),
            f"{self.prefix}/activation_delay": wandb.plot.line(
                table, "alpha", "activation_delay"
            ),
            f"{self.prefix}/observed_block_interval": wandb.plot.line(
                table, "alpha", "observed_block_interval"
            ),
        }
        # log
        wandb.log(rb)
        return True


>>>>>>> 2367a576
class VecWandbLogger(VecEnvWrapper):
    def __init__(
        self,
        venv: VecEnv,
        every: int = 10000,
    ):
        self.every = every
        self.epoch_episodes = 0
        self.epoch_vec_steps = 0
        self.total_episodes = 0
        self.total_vec_steps = 0
        self.last_epoch = time.time()
        super().__init__(venv=venv)

    def reset(self) -> np.ndarray:
        obs = self.venv.reset()
        return obs

    def step_async(self, actions: np.ndarray) -> None:
        self.venv.step_async(actions)

    def step_wait(
        self,
    ) -> VecEnvStepReturn:
        obs, reward, done, info = self.venv.step_wait()
        # count a few things
        self.epoch_vec_steps += 1
        for b in done:
            if b:
                self.epoch_episodes += 1
        # regular logging
        if self.epoch_vec_steps >= self.every:
            # performance
            n_envs = config["N_ENVS"]
            now = time.time()
            seconds = now - self.last_epoch
            performance = {
                "performance/steps_per_second": self.epoch_vec_steps * n_envs / seconds,
                "performance/epochs_per_second": self.epoch_episodes / seconds,
            }
            # reset counters
            self.total_vec_steps += self.epoch_vec_steps
            self.total_episodes += self.epoch_episodes
            self.epoch_vec_steps = 0
            self.epoch_episodes = 0
            self.last_epoch = now
            # progress
            progress = {
                "progress/steps": self.total_vec_steps * n_envs,
                "progress/episodes": self.total_episodes,
            }
            # daa difficulties
            # try:
            #     d = [x["difficulties"] for x in info]
            #     d = {
            #         f"difficulty/α={a:.2f}": np.mean([x[a] for x in d])
            #         for a in d[0].keys()
            #     }
            # except:
            #     d = {"difficulty": None}
            # mean rewards
            r = {}
            for i in self.venv.get_attr("rolling_reward"):
                for alpha, value in i.items():
                    if alpha in r.keys():
                        r[alpha].extend(value)
                    else:
                        r[alpha] = value
            ds = {}
            for i in self.venv.get_attr("difficulties"):
                for alpha, value in i.items():
                    if alpha in ds.keys():
                        ds[alpha].append(value)
                    else:
                        ds[alpha] = [value]
            r = {f"reward/α={a:.2f}": np.mean(l) for a, l in r.items()}
            ds = {f"difficulty/α={a:.2f}": np.mean(l) for a, l in ds.items()}
            # log
            wandb.log(progress | performance | r | ds)
        return obs, reward, done, info


if __name__ == "__main__":
    wandb.init(project="dqn", entity="tailstorm", config=config)
    # config = wandb.config

    log_dir = f"saved_models/{wandb.run.id}"
    # log_dir = f"saved_models/test"

    os.makedirs(log_dir, exist_ok=True)

    def vec_env_fn():
        env = env_fn(0, 1, config)
        env = AlphaScheduleWrapper(env, env_fn, config)
        env = ReleaseOnDoneWrapper(env)
        if config["USE_DAA"]:
            if config["DAA_METHOD"] == "sparse":
                env = SparseDaaRewardWrapper(env)
            else:
                env = AbsoluteRewardWrapper(env)
        else:
            env = WastedBlocksRewardWrapper(env)
        return env

    if config["N_ENVS"] > 1:
        env = SubprocVecEnv([vec_env_fn] * config["N_ENVS"])
    else:
        env = DummyVecEnv([vec_env_fn])
    env = VecMonitor(env)
    env = VecWandbLogger(env)
    print(env.action_space)
    print(env.observation_space)
    if config["ALGO"] == "PPO":
        policy_kwargs = dict(
            activation_fn=torch.nn.ReLU,
            net_arch=[
                dict(
                    pi=[config["LAYER_SIZE"]] * config["N_LAYERS"],
                    vf=[config["LAYER_SIZE"]] * config["N_LAYERS"],
                )
            ],
        )
        model = PPO(
            "MlpPolicy",
            env,
            verbose=1,
            batch_size=config["BATCH_SIZE"],
            n_steps=config["BATCH_SIZE"] * config["N_STEPS_MULTIPLE"],
            clip_range=0.1,
            # ent_coef=0.01,
            learning_rate=lr_schedule,
            # clip_range=clip_schedule,
            policy_kwargs=policy_kwargs,
            gamma=0.999,
        )
    elif config["ALGO"] == "DQN":
        policy_kwargs = dict(
            activation_fn=torch.nn.ReLU,
            net_arch=[config["LAYER_SIZE"]] * config["N_LAYERS"],
        )
        model = DQN(
            "MlpPolicy",
            env,
            verbose=1,
            batch_size=config["BATCH_SIZE"],
            # clip_range=0.1,
            # ent_coef=0.01,
            learning_rate=lr_schedule,
            # clip_range=clip_schedule,
            policy_kwargs=policy_kwargs,
            exploration_initial_eps=config["STARTING_EPS"],
            exploration_final_eps=config["ENDING_EPS"],
        )

    logger = stable_baselines3.common.utils.configure_logger(verbose=1)
    logger.output_formats.append(WandbKVWriter())
    model.set_logger(logger)

    model.learn(
        total_timesteps=config["TOTAL_TIMESTEPS"],
        callback=WandbCallback(
            gradient_save_freq=10000,
            model_save_path=log_dir,
            model_save_freq=10000,
            verbose=0,
        ),
    )
    model.save(os.path.join(log_dir, f"{config['ALGO']}_{config['PROTOCOL']}"))<|MERGE_RESOLUTION|>--- conflicted
+++ resolved
@@ -112,17 +112,6 @@
 )
 
 
-<<<<<<< HEAD
-=======
-class WandbKVWriter(stable_baselines3.common.logger.KVWriter):
-    def write(self, key_values, key_excluded, step=0):
-        wandb.log(data=key_values, step=step)
-        return
-
-    def close(self):
-        return
-
-
 class LogDaaBufferCallback(BaseCallback):
     def __init__(self, prefix="daa_buffer"):
         super().__init__()
@@ -159,7 +148,6 @@
         return True
 
 
->>>>>>> 2367a576
 class VecWandbLogger(VecEnvWrapper):
     def __init__(
         self,
