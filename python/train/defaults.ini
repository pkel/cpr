--- conflicted
+++ resolved
@@ -3,31 +3,20 @@
 
 [main]
 env = cpr_gym:core-v0
-<<<<<<< HEAD
-protocol = tailstorm
-=======
 protocol = nakamoto
 # protocol = bk
 # protocol = bkll
 # protocol = tailstorm
->>>>>>> d1a0d306
 # alpha = .33
 alpha_min = .1
 alpha_max = .5
 # alpha_schedule = .1, .2, .33, .44
 # reward = sparse_relative
 # reward = sparse_per_block
-<<<<<<< HEAD
-reward = dense_per_block
-n_envs = 16
-episode_len = 64
-total_timesteps = 10e8
-=======
 # reward = dense_per_block
 episode_len = 64
 total_timesteps = 1e8
 # n_envs = psutil.num_cpu()
->>>>>>> d1a0d306
 
 [env_args]
 activation_delay = 1
@@ -54,10 +43,6 @@
 report_alpha = 5
 
 [protocol_args]
-<<<<<<< HEAD
-k=10
-reward=constant
-=======
 ; Set number of puzzles per block for bk, bkll, and tailstorm.
 # k = 8
 
@@ -67,7 +52,6 @@
 ; Tailstorm proposes to discount the reward based on the depth of the sub block
 ; tree
 # reward = discount
->>>>>>> d1a0d306
 
 [ppo]
 batch_size = 2048
