--- conflicted
+++ resolved
@@ -176,14 +176,8 @@
 
     reward = dict(
         sparse_relative=cpr_gym.wrappers.SparseRelativeRewardWrapper,
-<<<<<<< HEAD
-        sparse_per_block=cpr_gym.wrappers.SparseRewardPerBlockWrapper,
-        sparse_daa=cpr_gym.wrappers.SparseDaaRewardWrapper,
-        dense_per_block=lambda env: cpr_gym.wrappers.DenseRewardPerBlockWrapper(
-=======
         sparse_per_progress=cpr_gym.wrappers.SparseRewardPerProgressWrapper,
         dense_per_progress=lambda env: cpr_gym.wrappers.DenseRewardPerProgressWrapper(
->>>>>>> 907ca031
             env, episode_len=config["main"]["episode_len"]
         ),
     )
